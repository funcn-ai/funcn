--- conflicted
+++ resolved
@@ -1,6 +1,5 @@
-# Funcn Development Context
+# CLAUDE.md
 
-<<<<<<< HEAD
 This file provides guidance to Claude Code (claude.ai/code) when working with code in this repository.
 
 **IMPORTANT**: When creating git commits, DO NOT include "Generated with Claude Code" or "Co-Authored-By: Claude" attributions. Keep commit messages clean and professional without AI attribution.
@@ -12,12 +11,7 @@
 Funcn is a production-ready component library for Mirascope-powered AI applications. It follows a "copy-and-paste" philosophy similar to shadcn/ui - components are not traditional dependencies but code you copy into your project and customize.
 
 #### Technical Stack
-=======
-## Project Overview
-This is a Funcn AI framework project that provides reusable components for LLM-powered applications.
->>>>>>> adfbb8c0
 
-## Technical Stack
 - **Language**: Python 3.12+
 - **LLM Framework**: Mirascope
 - **Data Validation**: Pydantic
@@ -27,6 +21,7 @@
 ## Development Principles
 
 ### Mirascope Best Practices
+
 1. **Prompt Templates**: Always use `@prompt_template` decorators
 2. **Response Models**: Define Pydantic models for structured LLM outputs
 3. **Async Patterns**: Use `async def` for all LLM calls and tools
@@ -34,12 +29,14 @@
 5. **Error Handling**: Implement comprehensive validation and error recovery
 
 ### Component Architecture
+
 - Each component has a `component.json` manifest
 - Components can depend on other registry components
 - Include comprehensive documentation and examples
 - Follow semantic versioning
 
 ### Code Quality Standards
+
 - Type hints for all function parameters and returns
 - Google-style docstrings
 - Comprehensive unit tests
@@ -126,6 +123,7 @@
 ## Common Patterns
 
 ### Basic Agent Structure
+
 ```python
 from mirascope.core import BaseModel, prompt_template
 from mirascope.integrations.openai import OpenAICall
@@ -140,6 +138,7 @@
 ```
 
 ### Tool Implementation
+
 ```python
 from mirascope.core import tool
 
