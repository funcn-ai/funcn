# CLAUDE.md

This file provides guidance to Claude Code (claude.ai/code) when working with code in this repository.

**IMPORTANT**: When creating git commits, DO NOT include "Generated with Claude Code" or "Co-Authored-By: Claude" attributions. Keep commit messages clean and professional without AI attribution.

## Funcn Development Context

### Project Overview

Funcn is a production-ready component library for Mirascope-powered AI applications. It follows a "copy-and-paste" philosophy similar to shadcn/ui - components are not traditional dependencies but code you copy into your project and customize.

#### Technical Stack

- **Language**: Python 3.12+
- **LLM Framework**: Mirascope
- **Data Validation**: Pydantic
- **Component System**: Funcn Registry
- **Observability**: Lilypad (optional)

## Development Principles

### Mirascope Best Practices

1. **Prompt Templates**: Always use `@prompt_template` decorators
2. **Response Models**: Define Pydantic models for structured LLM outputs
3. **Async Patterns**: Use `async def` for all LLM calls and tools
4. **Multi-Provider**: Support OpenAI, Anthropic, Google, etc.
5. **Error Handling**: Implement comprehensive validation and error recovery

### Component Architecture

- Each component has a `component.json` manifest
- Components can depend on other registry components
- Include comprehensive documentation and examples
- Follow semantic versioning

### Code Quality Standards

- Type hints for all function parameters and returns
- Google-style docstrings
- Comprehensive unit tests
- PEP 8 code formatting
- Proper logging and error handling

## Available Components

- **text_summarization_agent** (agent): Advanced text summarization agent using chain-of-thought reasoning, few-shot learning, and iterative refinement. Supports multiple styles (technical, executive, simple, academic, journalistic) and progressive summarization with validation.
- **multi_source_news_verification** (agent): Advanced multi-source news verification agent with comprehensive fact-checking tools including academic search, government data verification, social media verification, and expert source validation for combating misinformation
- **multi_agent_coordinator** (agent): Orchestrates multiple specialized agents to solve complex tasks through intelligent task decomposition, agent selection, and result synthesis
- **recruiting_assistant_agent** (agent): Recruiting assistant for finding qualified candidates using Exa websets. Helps with technical recruiting, sales hiring, and executive search.
- **game_theory_analysis** (agent): Analyzes complex strategic situations using game theory principles, identifying equilibria, predicting outcomes, and providing actionable recommendations
- **enhanced_knowledge_graph_agent** (agent): Enhanced knowledge graph extraction using advanced prompt engineering. Features meta-reasoning for strategy planning, chain-of-thought entity extraction with detailed reasoning, multi-pass relationship detection, and self-consistency validation for high-accuracy results.
- **document_segmentation_agent** (agent): Agent for intelligently segmenting documents into logical parts. Supports multiple strategies including semantic, structural, hybrid, and fixed-size segmentation. Features document structure analysis, segment summarization, and optimized chunking for vector embeddings.
- **knowledge_graph_agent** (agent): Agent for extracting structured knowledge from text by identifying entities and their relationships. Builds comprehensive knowledge graph representations with support for hierarchical relationships, graph enrichment, and visualization-ready outputs.
- **prompt_engineering_optimizer** (agent): Advanced prompt optimization agent that analyzes, generates variants, performs A/B testing, and delivers production-ready optimized prompts with comprehensive documentation
- **academic_research_agent** (agent): Academic research agent for finding research papers using Exa websets. Perfect for academics, researchers, and anyone needing to discover scholarly publications.
- **game_playing_catan** (agent): Multi-model turn-based Settlers of Catan game agent supporting AI vs AI, human vs AI, or mixed gameplay with resource management, trading, and strategic building
- **research_assistant_agent** (agent): AI-powered research agent that conducts comprehensive research using Exa search
- **pii_scrubbing_agent** (agent): Agent for detecting and removing Personally Identifiable Information (PII) from text. Combines regex patterns and LLM analysis for comprehensive PII detection. Supports multiple scrubbing methods including masking, redaction, generalization, and synthetic data replacement.
- **dataset_builder_agent** (agent): AI-powered dataset builder that creates curated data collections using Exa Websets with custom criteria and enrichments
- **dnd_game_master** (agent): A comprehensive D&D 5e game master agent with full rules enforcement and persistent campaign state. Features SQLite-based state persistence for multi-session campaigns, fair dice rolling with modifiers, complete D&D 5e API integration, multi-model orchestration, turn-based combat with positioning, spell slot tracking, condition management, death saves, XP/leveling, exhaustion, skill proficiencies, inventory management, and dynamic roleplay with human-in-the-loop support.
- **multi_platform_social_media_manager** (agent): Enhanced multi-platform social media campaign manager with trend analysis, engagement prediction, and real-time adaptation capabilities for comprehensive campaign orchestration
- **decision_quality_assessor** (agent): Comprehensive decision quality assessment agent that analyzes context, evaluates alternatives, detects cognitive biases, and provides actionable recommendations for better decision-making
- **sales_intelligence_agent** (agent): Sales intelligence agent for finding targeted business contacts and companies using Exa websets. Perfect for sales prospecting, lead generation, and market intelligence.
- **market_intelligence_agent** (agent): Market intelligence agent for tracking investment opportunities and market trends using Exa websets. Perfect for VCs, analysts, and business development professionals.
- **web_search_agent** (agent): Unified web search agent supporting multiple providers (DuckDuckGo, Qwant, Exa, Nimble) with configurable search strategies. Features privacy-focused, AI-powered semantic search, structured data extraction, comprehensive, and auto-selection modes.
- **game_playing_diplomacy** (agent): Multi-model turn-based Diplomacy game agent supporting AI vs AI, human vs AI, or mixed gameplay with sophisticated diplomatic negotiation and strategic planning
- **hallucination_detector_agent** (agent): AI-powered hallucination detection agent that verifies factual claims using Exa search
- **dynamic_learning_path** (agent): Generates personalized, adaptive learning paths based on individual skills, goals, and learning preferences with comprehensive resource curation
- **sourcing_assistant_agent** (agent): Sourcing assistant for finding suppliers, manufacturers, and solutions using Exa websets. Perfect for procurement, supply chain management, and technology sourcing.
- **code_generation_execution_agent** (agent): Agent for generating and safely executing Python code. Analyzes code for safety, supports multiple safety levels, and provides recommendations for improvement. Features sandboxed execution environment and comprehensive code analysis.
- **docx_search_tool** (tool): Microsoft Word document search and content extraction tool with advanced text search, regex support, and metadata extraction
- **directory_search_tool** (tool): Advanced file system navigation and search tool with pattern matching, content search, and filtering capabilities
- **sqlalchemy_db** (tool): SQLAlchemy ORM tool for advanced database operations and agent state management
- **firecrawl_scrape_tool** (tool): Firecrawl-powered web scraping tool that extracts clean, structured content from websites. Handles JavaScript-rendered pages and provides multiple output formats including Markdown, HTML, and screenshots.
- **git_repo_search_tool** (tool): Git repository search tool for searching code, files, and commits in both local Git repositories and GitHub. Supports pattern matching, file filtering, and commit history search.
- **code_interpreter_tool** (tool): Safe Python code execution tool with sandboxing, timeout controls, and variable capture
- **pg_search_tool** (tool): PostgreSQL database search and query tool with full-text search, connection pooling, and schema introspection
- **dice_roller** (tool): A fair and transparent dice rolling tool for tabletop RPGs. Supports all standard dice types (d4-d100), modifiers, advantage/disadvantage, and provides detailed roll results with timestamps.
- **mdx_search_tool** (tool): MDX documentation search tool with JSX component parsing, frontmatter support, and section extraction
- **csv_search_tool** (tool): CSV search tool for searching and filtering structured data within CSV files. Supports column-specific searches, data filtering, and both exact and fuzzy matching capabilities.
- **code_docs_search_tool** (tool): Technical documentation search tool for API docs, README files, code comments, docstrings, and code examples
- **json_search_tool** (tool): JSON search tool for searching and querying within JSON files and data structures. Supports JSONPath expressions, fuzzy matching, and searching in both keys and values.
- **pdf_search_tool** (tool): PDF search tool that enables searching for text within PDF documents using fuzzy matching. Extracts text from PDFs and provides context-aware search results with page numbers and match scores.
- **exa_websets_tool** (tool): Advanced web data collection tools using Exa Websets. Create curated collections of web data with search criteria and structured enrichments for building datasets.
- **dnd_5e_api** (tool): A comprehensive tool for accessing official D&D 5th Edition content via the D&D 5e API. Provides detailed information about spells, classes, monsters, equipment, races, feats, skills, conditions, magic items, and more. Includes advanced search with filters and support for all SRD content types.
- **url_content_parser_tool** (tool): URL content parsing tool that extracts clean text content from web pages. Removes scripts, styles, and other noise to provide readable text content.
- **sqlite_db** (tool): SQLite database tool for persistent agent state storage
- **nimble_search_tool** (tool): Multi-API search tool using Nimble's Web, SERP, and Maps APIs for comprehensive search capabilities
- **qwant_search_tool** (tool): Privacy-focused web search tools using Qwant search engine. Provides structured search results with no user tracking, using unified models compatible with other search providers.
- **duckduckgo_search_tool** (tool): DuckDuckGo web search tools with clean, structured results. Provides comprehensive search coverage using the duckduckgo-search library.
- **exa_search_tools** (tool): AI-powered search tools using Exa. Features neural search, direct Q&A, and similarity search with advanced filtering and relevance scoring.
- **youtube_video_search_tool** (tool): YouTube video search and transcript extraction tool for content analysis and research
- **xml_search_tool** (tool): XML data processing tool with XPath queries, namespace support, validation, and advanced search capabilities

## Environment Setup

- ANTHROPIC_API_KEY: API key for Anthropic services (if using Anthropic provider).
- ANTHROPIC_API_KEY: Anthropic API key for Claude models
- ANTHROPIC_API_KEY: Anthropic API key for Claude-based players
- DATABASE_URL: Database connection URL
- DATABASE_URL: PostgreSQL connection string
- EXA_API_KEY: API key for Exa AI search services (if using Exa provider).
- EXA_API_KEY: API key for Exa services
- EXA_API_KEY: API key for Exa services. Get it from https://exa.ai
- EXA_API_KEY: Exa API key for advanced web search (optional, enhances real-time verification)
- FIRECRAWL_API_KEY: API key for Firecrawl services
- GITHUB_TOKEN: GitHub personal access token for searching GitHub repositories
- GOOGLE_API_KEY: API key for Google services (if using Google provider).
- GOOGLE_API_KEY: Google API key for Gemini models
- GOOGLE_API_KEY: Google API key for Gemini-based players
- MISTRAL_API_KEY: Mistral API key for Mistral models
- NIMBLE_API_KEY: API key for Nimble search services (Web API, SERP API, Maps API) (if using Nimble provider).
- NIMBLE_API_KEY: API key for Nimble services
- OPENAI_API_KEY: API key for OpenAI services
- OPENAI_API_KEY: API key for OpenAI services (if using OpenAI provider).
- OPENAI_API_KEY: OpenAI API key for DM and AI players
- OPENAI_API_KEY: OpenAI API key for GPT models
- OPENAI_API_KEY: OpenAI API key for LLM calls
- YOUTUBE_API_KEY: YouTube Data API v3 key

## Common Patterns

### Basic Agent Structure

```python
from mirascope.core import BaseModel, prompt_template
from mirascope.integrations.openai import OpenAICall

class ResponseModel(BaseModel):
    answer: str
    confidence: float

@OpenAICall("gpt-4o-mini", response_model=ResponseModel)
@prompt_template("Answer this question: {question}")
def my_agent(question: str): ...
```

### Tool Implementation

```python
<<<<<<< HEAD
from lilypad import trace

@trace()  # Added when --with-lilypad flag is used
@llm.call(provider="{{provider}}", model="{{model}}")
@prompt_template("Analyze: {text}")
async def analyze_text(text: str) -> str:
    ...
```

### Testing Components

```python
# tests/test_my_agent.py
import pytest
from agents.my_agent import my_agent

@pytest.mark.asyncio
async def test_my_agent():
    result = await my_agent("test input")
    assert result.confidence > 0.5
    assert len(result.summary) > 0

@pytest.mark.unit
def test_tool_function():
    from tools.my_tool import my_function
    result = my_function("query")
    assert isinstance(result, list)
```

## Development Workflow

**CRITICAL**: Follow the Linear issue → Sub-issues → Branch → Commits → PR workflow:

1. **Create Linear Issue with Sub-Issues**: Break complex tasks into smaller sub-issues
2. **Checkout Feature Branch**: Use Linear's branch name from main issue
3. **Work Through Sub-Issues**: One commit per sub-issue for clean history
4. **Update Status**: Mark sub-issues complete as you progress
5. **Create Pull Request**: Reference all completed sub-issues

See `.claude/development-workflow.md` for detailed workflow instructions.

### Task Organization Strategy

**Use Two-Level Task Management:**

- **Linear Sub-Issues**: For commit-level work (external tracking)
- **Claude TODOs**: For fine-grained task tracking during coding

Example workflow:
```python
# Create main issue and sub-issues
main = mcp_linear.create_issue(title="Add PDF parser tool")
subs = [
    mcp_linear.create_issue(title="Setup structure", parentId=main.id),
    mcp_linear.create_issue(title="Core parsing", parentId=main.id),
    mcp_linear.create_issue(title="Error handling", parentId=main.id),
    mcp_linear.create_issue(title="Tests", parentId=main.id)
]

# Work through each sub-issue with focused commits
git checkout -b jayscambler/fun-123
git commit -m "feat: Setup structure #FUN-124"
git commit -m "feat: Core parsing #FUN-125"
git commit -m "feat: Error handling #FUN-126"
git commit -m "test: Add PDF parser tests #FUN-127"
```

## Pre-commit Compliance

**CRITICAL**: All Python code MUST pass pre-commit hooks. Before generating code:

1. Review `.claude/code-standards.md` for style guidelines
2. Apply fixes from `.claude/pre-commit-quick-fixes.md` automatically
3. Ensure: proper imports, line length ≤130, docstrings first, no debug statements
4. When editing existing files, match their existing style

Key points to remember:

- Line length: 130 characters maximum
- Imports: Sort by type (stdlib, third-party, local) and alphabetically
- No unused imports or variables (use _ prefix if needed)
- End files with single newline
- Use ruff's fix-only mode expectations

## Testing Standards

**IMPORTANT**: Follow the 80/20 testing rule - focus on the critical paths:

1. **Test Structure**: Organize tests by type (unit/integration/e2e)
2. **Coverage Target**: 80% overall, 90%+ for core business logic
3. **Test Priorities**:
   - Happy path first (most important)
   - Common error cases
   - Critical edge cases only
4. **Skip Testing**: Trivial getters, framework code, generated code

Quick testing checklist:
```bash
# Run specific test types
pytest -m unit              # Fast unit tests only
pytest -m integration       # Integration tests
pytest -m "not slow"        # Skip slow tests

# Run with coverage
pytest --cov=funcn_cli --cov-report=html

# Run tests in parallel
pytest -n auto
```

See `.claude/testing-standards.md` for detailed testing patterns and examples.

## Important Notes

- Do not use emojis
- Avoid writing  "🤖 Generated with Claude Code" when making commits or PRs
=======
from mirascope.core import tool

@tool
def search_web(query: str) -> str:
    """Search the web for information."""
    # Implementation here
    return "search results"
```
>>>>>>> ee9de834
<|MERGE_RESOLUTION|>--- conflicted
+++ resolved
@@ -140,7 +140,6 @@
 ### Tool Implementation
 
 ```python
-<<<<<<< HEAD
 from lilypad import trace
 
 @trace()  # Added when --with-lilypad flag is used
@@ -256,14 +255,4 @@
 ## Important Notes
 
 - Do not use emojis
-- Avoid writing  "🤖 Generated with Claude Code" when making commits or PRs
-=======
-from mirascope.core import tool
-
-@tool
-def search_web(query: str) -> str:
-    """Search the web for information."""
-    # Implementation here
-    return "search results"
-```
->>>>>>> ee9de834
+- Avoid writing  "🤖 Generated with Claude Code" when making commits or PRs