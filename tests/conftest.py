--- conflicted
+++ resolved
@@ -6,11 +6,7 @@
 import shutil
 import tempfile
 from funcn_cli.config_manager import ConfigManager
-<<<<<<< HEAD
-from funcn_cli.core.models import ComponentManifest, RegistryComponentEntry, RegistryIndex
-=======
-from funcn_cli.core.models import Author, ComponentManifest, FileMapping
->>>>>>> 769e5211
+from funcn_cli.core.models import Author, ComponentManifest, FileMapping, RegistryComponentEntry, RegistryIndex
 from pathlib import Path
 from typer.testing import CliRunner
 from typing import Any
@@ -60,17 +56,6 @@
 def funcn_config():
     """Create a sample funcn configuration dict."""
     return {
-<<<<<<< HEAD
-        "agentDirectory": "src/agents",
-        "toolDirectory": "src/tools", 
-        "promptTemplateDirectory": "src/prompts",
-        "responseModelDirectory": "src/models",
-        "evalDirectory": "src/evals",
-        "defaultProvider": "openai",
-        "defaultModel": "gpt-4",
-        "stream": False,
-        "enable_lilypad": False
-=======
         "directories": {
             "agents": "src/agents",
             "tools": "src/tools",
@@ -80,31 +65,11 @@
         },
         "provider": "openai",
         "model": "gpt-4",
->>>>>>> 769e5211
     }
 
 
 @pytest.fixture
 def sample_component():
-<<<<<<< HEAD
-    """Create a sample registry component entry for testing."""
-    return RegistryComponentEntry(
-        name="test_agent",
-        type="agent",
-        version="0.1.0",
-        description="A test agent for unit testing",
-        authors=[{"name": "Test Author", "email": "test@example.com"}],
-        license="MIT",
-        mirascope_version_min="1.0.0",
-        files_to_copy=["agent.py", "funcn.md"],
-        target_directory_key="agents",
-        python_dependencies=["mirascope>=1.0.0", "pydantic>=2.0.0"],
-        registry_dependencies=[],
-        environment_variables=[],
-        tags=["test", "sample"],
-        manifest_url="https://registry.funcn.ai/components/agents/test_agent/component.json",
-        download_url="https://registry.funcn.ai/components/agents/test_agent.tar.gz"
-=======
     """Create a sample ComponentManifest instance for testing."""
     return ComponentManifest(
         name="test-agent",
@@ -126,24 +91,11 @@
         tags=["test", "sample"],
         supports_lilypad=True,
         template_variables={"provider": "openai", "model": "gpt-4"},
->>>>>>> 769e5211
     )
 
 
 @pytest.fixture
 def sample_tool_component():
-<<<<<<< HEAD
-    """Create a sample tool registry component entry for testing."""
-    return RegistryComponentEntry(
-        name="test_tool",
-        type="tool",
-        version="0.1.0",
-        description="A test tool for unit testing",
-        authors=[{"name": "Test Author", "email": "test@example.com"}],
-        license="MIT",
-        mirascope_version_min="1.0.0",
-        files_to_copy=["tool.py", "funcn.md"],
-=======
     """Create a sample tool ComponentManifest instance for testing."""
     return ComponentManifest(
         name="test-tool",
@@ -157,21 +109,14 @@
             FileMapping(source="tool.py", destination="tool.py"),
             FileMapping(source="funcn.md", destination="funcn.md"),
         ],
->>>>>>> 769e5211
         target_directory_key="tools",
         python_dependencies=["requests>=2.0.0"],
         registry_dependencies=[],
         environment_variables=[],
-<<<<<<< HEAD
-        tags=["test", "sample", "tool"],
-        manifest_url="https://registry.funcn.ai/components/tools/test_tool/component.json",
-        download_url="https://registry.funcn.ai/components/tools/test_tool.tar.gz"
-=======
         post_add_instructions="Test tool installed successfully!",
         tags=["test", "sample", "tool"],
         supports_lilypad=False,
         template_variables={},
->>>>>>> 769e5211
     )
 
 
@@ -222,7 +167,7 @@
         "config": {
             "min_python_version": "3.12",
             "dependencies": [{"name": "mirascope", "version": ">=1.0.0"}],
-            "files_to_copy": ["agent.py", "funcn.md"],
+            "files": [{"src": "agent.py", "dest": "agent.py"}, {"src": "funcn.md", "dest": "funcn.md"}],
             "template_variables": ["provider", "model"],
         },
     }
