"""Base test classes for funcn components."""

import json
import pytest
from abc import ABC, abstractmethod
from collections.abc import Callable
from pathlib import Path
from typing import Any
from unittest.mock import AsyncMock, MagicMock


class BaseComponentTest(ABC):
    """Base class for testing funcn components."""

    component_type: str | None = None  # "agent" or "tool"
    component_name: str | None = None
    component_path: Path | None = None

    @abstractmethod
    def get_component_function(self) -> Callable:
        """Get the main component function to test."""
        pass

    @abstractmethod
    def get_test_inputs(self) -> list[dict[str, Any]]:
        """Get test input cases for the component."""
        pass

<<<<<<< HEAD
    def setup_method(self, method):
        """Set up test method."""
        self.mocks = {}

    def teardown_method(self, method):
        """Clean up after test method."""
        for mock in self.mocks.values():
            if hasattr(mock, "stop"):
                mock.stop()

    def test_component_metadata_exists(self):
        """Test that component.json exists and is valid."""
        component_json_path = self.component_path / "component.json"
        assert component_json_path.exists(), f"component.json not found at {component_json_path}"

        with open(component_json_path) as f:
            metadata = json.load(f)

        # Validate required fields
        assert metadata.get("name") == self.component_name
        assert metadata.get("type") == self.component_type
        assert "version" in metadata
        assert "description" in metadata
        # Note: "config" is optional - only some components have it

    def test_component_documentation_exists(self):
        """Test that funcn.md documentation exists."""
        funcn_md_path = self.component_path / "funcn.md"
        assert funcn_md_path.exists(), f"funcn.md not found at {funcn_md_path}"

        content = funcn_md_path.read_text()
        assert len(content) > 50, "funcn.md appears to be empty or too short"
        assert "### Basic Usage" in content or "## Usage" in content or "## Example" in content, "funcn.md should contain usage examples"
=======
    def test_component_json_exists(self):
        """Test that component.json exists."""
        assert self.component_path is not None
        component_json = self.component_path / "component.json"
        assert component_json.exists(), f"component.json not found at {component_json}"

    def test_component_json_valid(self):
        """Test that component.json is valid."""
        component_json = self.component_path / "component.json"
        with open(component_json) as f:
            data = json.load(f)

        # Check required fields
        assert "name" in data
        assert "description" in data
        assert "authors" in data  # Changed from author to authors
        assert "version" in data
        assert "type" in data

        # Check component name matches (without type suffix now)
        assert data["name"] == self.component_name

    def test_funcn_md_exists(self):
        """Test that funcn.md documentation exists."""
        funcn_md = self.component_path / "funcn.md"
        assert funcn_md.exists(), f"funcn.md not found at {funcn_md}"
>>>>>>> 769e5211

    def test_component_has_type_hints(self):
        """Test that the component function has type hints."""
        func = self.get_component_function()
        assert func.__annotations__, f"{func.__name__} should have type hints"

    def test_component_has_docstring(self):
        """Test that the component function has a docstring."""
        func = self.get_component_function()
        assert func.__doc__ is not None
        assert len(func.__doc__) > 50, "Docstring should be descriptive"

    @abstractmethod
    def validate_component_output(self, output: Any, input_data: dict[str, Any]):
        """Validate the component output structure."""
        pass


class BaseAgentTest(BaseComponentTest):
    """Base class for testing agent components."""

    component_type = "agent"

    def validate_component_output(self, output: Any, input_data: dict[str, Any]):
        """Default validation for agent output."""
        # Agents typically return structured data or strings
        assert output is not None
        # Subclasses should override for specific validation
        self.validate_agent_output(output, input_data)

    @abstractmethod
    def validate_agent_output(self, output: Any, input_data: dict[str, Any]):
        """Validate agent-specific output."""
        pass

    @pytest.fixture
    def mock_llm_call(self):
        """Mock LLM calls for testing."""
        return AsyncMock()

    @pytest.fixture
    def mock_mirascope_decorator(self):
        """Mock Mirascope decorators."""

        def decorator(*args, **kwargs):
            def wrapper(func):
                # Return the original function
                return func

            return wrapper

        return decorator


class BaseToolTest(BaseComponentTest):
    """Base class for testing tool components."""

    component_type = "tool"

    def validate_component_output(self, output: Any, input_data: dict[str, Any]):
        """Default validation for tool output."""
        # Tools typically return data structures
        assert output is not None
        # Subclasses should override for specific validation
        self.validate_tool_output(output, input_data)

    @abstractmethod
    def validate_tool_output(self, output: Any, input_data: dict[str, Any]):
        """Validate tool-specific output."""
        pass

    @pytest.mark.asyncio
    async def test_tool_basic_functionality(self):
        """Test basic tool functionality with mock data."""
        func = self.get_component_function()
        test_inputs = self.get_test_inputs()

        if not test_inputs:
            pytest.skip("No test inputs provided")

        # Test first input case
        input_data = test_inputs[0]

        # Tools are typically sync functions
        if callable(func):
            # This is a placeholder - actual test would mock external dependencies
            # and verify the tool works correctly
            pass<|MERGE_RESOLUTION|>--- conflicted
+++ resolved
@@ -26,41 +26,6 @@
         """Get test input cases for the component."""
         pass
 
-<<<<<<< HEAD
-    def setup_method(self, method):
-        """Set up test method."""
-        self.mocks = {}
-
-    def teardown_method(self, method):
-        """Clean up after test method."""
-        for mock in self.mocks.values():
-            if hasattr(mock, "stop"):
-                mock.stop()
-
-    def test_component_metadata_exists(self):
-        """Test that component.json exists and is valid."""
-        component_json_path = self.component_path / "component.json"
-        assert component_json_path.exists(), f"component.json not found at {component_json_path}"
-
-        with open(component_json_path) as f:
-            metadata = json.load(f)
-
-        # Validate required fields
-        assert metadata.get("name") == self.component_name
-        assert metadata.get("type") == self.component_type
-        assert "version" in metadata
-        assert "description" in metadata
-        # Note: "config" is optional - only some components have it
-
-    def test_component_documentation_exists(self):
-        """Test that funcn.md documentation exists."""
-        funcn_md_path = self.component_path / "funcn.md"
-        assert funcn_md_path.exists(), f"funcn.md not found at {funcn_md_path}"
-
-        content = funcn_md_path.read_text()
-        assert len(content) > 50, "funcn.md appears to be empty or too short"
-        assert "### Basic Usage" in content or "## Usage" in content or "## Example" in content, "funcn.md should contain usage examples"
-=======
     def test_component_json_exists(self):
         """Test that component.json exists."""
         assert self.component_path is not None
@@ -87,7 +52,6 @@
         """Test that funcn.md documentation exists."""
         funcn_md = self.component_path / "funcn.md"
         assert funcn_md.exists(), f"funcn.md not found at {funcn_md}"
->>>>>>> 769e5211
 
     def test_component_has_type_hints(self):
         """Test that the component function has type hints."""
