--- conflicted
+++ resolved
@@ -131,13 +131,6 @@
 - [Mirascope Documentation](https://mirascope.com)
 - [Funcn Registry](https://github.com/funcn-ai/funcn)
 
-<<<<<<< HEAD
-### Common Issues
-
-- **API Key Issues**: Ensure your LLM provider API key is set correctly
-- **Dependency Conflicts**: Run `funcn add sourcing_assistant_agent` to reinstall dependencies
-- **Timeout Errors**: Increase timeout values for complex queries
-=======
 ### Multi-Provider Usage
 
 ```python
@@ -154,7 +147,6 @@
     model="claude-3-5-sonnet-20241022"
 )
 ```
->>>>>>> adfbb8c0
 
 ### Custom Configuration
 
@@ -170,27 +162,8 @@
 )
 ```
 
-<<<<<<< HEAD
-### Multi-Provider Usage
-
-```python
-# Using different LLM providers
-result_openai = await sourcing_assistant_agent(
-    query="your question",
-    provider="openai",
-    model="gpt-4o-mini"
-)
-
-result_anthropic = await sourcing_assistant_agent(
-    query="your question",
-    provider="anthropic",
-    model="claude-3-5-sonnet-20241022"
-)
-```
-=======
 ### Common Issues
 
 - **API Key Issues**: Ensure your LLM provider API key is set correctly
 - **Dependency Conflicts**: Run `funcn add sourcing_assistant_agent` to reinstall dependencies
-- **Timeout Errors**: Increase timeout values for complex queries
->>>>>>> adfbb8c0
+- **Timeout Errors**: Increase timeout values for complex queries