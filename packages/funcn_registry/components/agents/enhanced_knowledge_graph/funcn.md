# enhanced_knowledge_graph_agent
> Enhanced knowledge graph extraction using advanced prompt engineering. Features meta-reasoning for strategy planning, chain-of-thought entity extraction with detailed reasoning, multi-pass relationship detection, and self-consistency validation for high-accuracy results.

**Version**: 0.1.0 | **Type**: agent | **License**: MIT

## Overview

Enhanced knowledge graph extraction using advanced prompt engineering. Features meta-reasoning for strategy planning, chain-of-thought entity extraction with detailed reasoning, multi-pass relationship detection, and self-consistency validation for high-accuracy results.

This agent integrates seamlessly with the Mirascope framework and follows AI agent best practices for production deployment.

## Quick Start

### Installation

```bash
funcn add enhanced_knowledge_graph_agent
```

### Dependencies

This agent requires the following dependencies:

**Registry Dependencies:**

- None

**Python Dependencies:**

- `mirascope` >=1.24.0
- `pydantic` >=2.0.0
- `lilypad` >=0.1.0

**Environment Variables:**

- `OPENAI_API_KEY`: API key for OpenAI services (if using OpenAI provider). (Optional)
- `ANTHROPIC_API_KEY`: API key for Anthropic services (if using Anthropic provider). (Optional)
- `GOOGLE_API_KEY`: API key for Google services (if using Google provider). (Optional)

### Basic Usage

```python
import asyncio
from enhanced_knowledge_graph import extract_enhanced_knowledge_graph

async def main():
    # Sample text with complex relationships
    text = """Tesla, Inc., led by CEO Elon Musk, announced a partnership with Panasonic 
    to build a new Gigafactory in Nevada. The $5 billion facility will produce batteries 
    for Tesla's electric vehicles, including the Model 3, which was unveiled in 2016. 
    Musk, who also founded SpaceX and co-founded PayPal, stated that the factory will 
    employ over 6,500 workers and aims to reduce battery costs by 30%. The Nevada 
    government offered $1.3 billion in tax incentives to secure the project."""
    
    # Extract enhanced knowledge graph with full features
    result = await extract_enhanced_knowledge_graph(
        text=text,
        domain="business/technology",
        use_multi_pass=True,
        use_self_consistency=True,
        confidence_threshold=0.7
    )
    
    # Display extraction plan
    print("Extraction Strategy:")
    print(f"  Strategy: {result['extraction_plan']['extraction_strategy']}")
    print(f"  Entity Categories: {result['extraction_plan']['entity_categories']}")
    print(f"  Relationship Patterns: {result['extraction_plan']['relationship_patterns']}")
    
    # Display entities with reasoning
    print(f"\nEntities Found ({result['metadata']['total_entities']}):")
    for entity in result['entities']:
        print(f"\n  Entity: {entity['name']}")
        print(f"  Type: {entity['type']}")
        print(f"  Confidence: {entity['confidence']:.2f}")
        print(f"  Reasoning: {entity['reasoning']}")
        print(f"  Context Clues: {entity['context_clues']}")
    
    # Display relationships with evidence
    print(f"\nRelationships Found ({result['metadata']['total_relationships']}):")
    for rel in result['relationships']:
        print(f"\n  {rel['source']} --[{rel['type']}]--> {rel['target']}")
        print(f"  Confidence: {rel['confidence']:.2f}")
        print(f"  Reasoning: {rel['reasoning']}")
        print(f"  Evidence: '{rel['evidence']}'")
    
    # Display consistency validation
    if result['consistency_validation']:
        print(f"\nConsistency Validation:")
        print(f"  Consistent Entities: {result['consistency_validation']['consistent_entities']}")
        print(f"  Confidence Boost: {result['consistency_validation']['confidence_boost']}")
    
    # Display metadata
    print(f"\nMetadata:")
    print(f"  Average Confidence: {result['metadata']['avg_confidence']:.2f}")
    
    # Example without advanced features for comparison
    simple_result = await extract_enhanced_knowledge_graph(
        text=text,
        use_multi_pass=False,
        use_self_consistency=False
    )
    print(f"\nSimple extraction found {len(simple_result['entities'])} entities")
    print(f"Enhanced extraction found {len(result['entities'])} entities")

if __name__ == "__main__":
    asyncio.run(main())
```

## Agent Configuration

## Agent Architecture

This agent implements the following key patterns:

- **Structured Outputs**: Uses Pydantic models for reliable, typed responses
- **Tool Integration**: Seamlessly integrates with funcn tools for enhanced capabilities
- **Error Handling**: Robust error handling with graceful fallbacks
- **Async Support**: Full async/await support for optimal performance
- Instrumented with Lilypad for observability and tracing
- Supports automatic versioning and A/B testing

### Template Variables

- `provider`: `openai`
- `model`: `gpt-4o-mini`
- `use_multi_pass`: `True`
- `use_self_consistency`: `True`
- `confidence_threshold`: `0.7`

### Advanced Configuration

Configure template variables using CLI options or environment variables.

### LLM Provider Configuration

This agent supports multiple LLM providers through Mirascope:

- **OpenAI**: Set `OPENAI_API_KEY` for GPT models
- **Anthropic**: Set `ANTHROPIC_API_KEY` for Claude models
- **Google**: Set `GOOGLE_API_KEY` for Gemini models
- **Groq**: Set `GROQ_API_KEY` for Groq models

Configure the provider and model using template variables or function parameters.

## Integration with Mirascope

This agent follows Mirascope best practices:

- Uses `@prompt_template` decorators for all prompts
- Implements Pydantic response models for structured outputs
- Supports async/await patterns for optimal performance
- Compatible with multiple LLM providers
- Includes comprehensive error handling
- Instrumented with Lilypad for observability and tracing
- Supports automatic versioning and A/B testing

## API Reference

See component source code for detailed API documentation.

## Advanced Examples

Check the examples directory for advanced usage patterns.

## Troubleshooting

This enhanced agent provides advanced knowledge graph extraction with:

1. **Meta-Reasoning**: Plans extraction strategy based on text type and domain
2. **Chain-of-Thought**: Detailed reasoning for each entity and relationship
3. **Multi-Pass Extraction**: 

   - Pass 1: Explicit relationships
   - Pass 2: Implicit relationships
   - Pass 3: Transitive relationships

4. **Self-Consistency**: Validates through multiple extraction attempts
5. **Confidence Scoring**: Evidence-based confidence with reasoning

The agent provides explanations for all extractions, making results interpretable and debuggable. Set your preferred LLM provider's API key.

## Migration Notes

---

**Key Benefits:**

- **Knowledge Graph**
- **Entity Extraction**
- **Relationship Extraction**
- **Agent**
- **Mirascope**

**Related Components:**

- None

**References:**

- [Mirascope Documentation](https://mirascope.com)
- [Funcn Registry](https://github.com/funcn-ai/funcn)

<<<<<<< HEAD
### Common Issues

- **API Key Issues**: Ensure your LLM provider API key is set correctly
- **Dependency Conflicts**: Run `funcn add enhanced_knowledge_graph_agent` to reinstall dependencies
- **Timeout Errors**: Increase timeout values for complex queries
=======
### Multi-Provider Usage

```python
# Using different LLM providers
result_openai = await enhanced_knowledge_graph_agent(
    query="your question",
    provider="openai",
    model="gpt-4o-mini"
)

result_anthropic = await enhanced_knowledge_graph_agent(
    query="your question",
    provider="anthropic",
    model="claude-3-5-sonnet-20241022"
)
```
>>>>>>> adfbb8c0

### Custom Configuration

```python
# Custom configuration example
from enhanced_knowledge_graph_agent import enhanced_knowledge_graph_agent_custom

result = await enhanced_knowledge_graph_agent_custom(
    query="your question",
    custom_param="value",
    max_retries=3,
    timeout=30.0
)
```

<<<<<<< HEAD
### Multi-Provider Usage

```python
# Using different LLM providers
result_openai = await enhanced_knowledge_graph_agent(
    query="your question",
    provider="openai",
    model="gpt-4o-mini"
)

result_anthropic = await enhanced_knowledge_graph_agent(
    query="your question",
    provider="anthropic",
    model="claude-3-5-sonnet-20241022"
)
```
=======
### Common Issues

- **API Key Issues**: Ensure your LLM provider API key is set correctly
- **Dependency Conflicts**: Run `funcn add enhanced_knowledge_graph_agent` to reinstall dependencies
- **Timeout Errors**: Increase timeout values for complex queries
>>>>>>> adfbb8c0
<|MERGE_RESOLUTION|>--- conflicted
+++ resolved
@@ -201,13 +201,6 @@
 - [Mirascope Documentation](https://mirascope.com)
 - [Funcn Registry](https://github.com/funcn-ai/funcn)
 
-<<<<<<< HEAD
-### Common Issues
-
-- **API Key Issues**: Ensure your LLM provider API key is set correctly
-- **Dependency Conflicts**: Run `funcn add enhanced_knowledge_graph_agent` to reinstall dependencies
-- **Timeout Errors**: Increase timeout values for complex queries
-=======
 ### Multi-Provider Usage
 
 ```python
@@ -224,7 +217,6 @@
     model="claude-3-5-sonnet-20241022"
 )
 ```
->>>>>>> adfbb8c0
 
 ### Custom Configuration
 
@@ -240,27 +232,8 @@
 )
 ```
 
-<<<<<<< HEAD
-### Multi-Provider Usage
-
-```python
-# Using different LLM providers
-result_openai = await enhanced_knowledge_graph_agent(
-    query="your question",
-    provider="openai",
-    model="gpt-4o-mini"
-)
-
-result_anthropic = await enhanced_knowledge_graph_agent(
-    query="your question",
-    provider="anthropic",
-    model="claude-3-5-sonnet-20241022"
-)
-```
-=======
 ### Common Issues
 
 - **API Key Issues**: Ensure your LLM provider API key is set correctly
 - **Dependency Conflicts**: Run `funcn add enhanced_knowledge_graph_agent` to reinstall dependencies
-- **Timeout Errors**: Increase timeout values for complex queries
->>>>>>> adfbb8c0
+- **Timeout Errors**: Increase timeout values for complex queries