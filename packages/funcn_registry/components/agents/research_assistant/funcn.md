# research_assistant_agent
> AI-powered research agent that conducts comprehensive research using Exa search

**Version**: 0.1.0 | **Type**: agent | **License**: MIT

## Overview

AI-powered research agent that conducts comprehensive research using Exa search

This agent integrates seamlessly with the Mirascope framework and follows AI agent best practices for production deployment.

## Quick Start

### Installation

```bash
funcn add research_assistant_agent
```

### Dependencies

This agent requires the following dependencies:

**Registry Dependencies:**

- `exa_search`

**Python Dependencies:**

- `mirascope[openai]` >=1.24.0
- `pydantic` >=2.0.0
- `exa-py` >=1.0.0

**Environment Variables:**

- `EXA_API_KEY`: API key for Exa services (**Required**)
- `OPENAI_API_KEY`: API key for OpenAI services (**Required**)

### Basic Usage

```python
from ai_agents.research_assistant import research_topic, research_company

async def main():
    # General topic research
    report = await research_topic('artificial intelligence in healthcare')
    print(f"Title: {report.title}")
    print(f"Summary: {report.executive_summary}")
    
    # Company research
    company_report = await research_company('OpenAI')
    
    # Quick summary
    summary = await quick_research_summary('latest AI regulations')
    print(f"Summary: {summary['summary']}")
```

## Agent Configuration

## Agent Architecture

This agent implements the following key patterns:

- **Structured Outputs**: Uses Pydantic models for reliable, typed responses
- **Tool Integration**: Seamlessly integrates with funcn tools for enhanced capabilities
- **Error Handling**: Robust error handling with graceful fallbacks
- **Async Support**: Full async/await support for optimal performance
- Instrumented with Lilypad for observability and tracing
- Supports automatic versioning and A/B testing

### Template Variables

- `provider`: `openai`
- `model`: `gpt-4o-mini`
- `depth`: `comprehensive`
- `style`: `professional`
- `audience`: `general business`
- `num_queries`: `5`
- `target_words`: `1000`

### Advanced Configuration

Configure template variables using CLI options or environment variables.

### LLM Provider Configuration

This agent supports multiple LLM providers through Mirascope:

- **OpenAI**: Set `OPENAI_API_KEY` for GPT models
- **Anthropic**: Set `ANTHROPIC_API_KEY` for Claude models
- **Google**: Set `GOOGLE_API_KEY` for Gemini models
- **Groq**: Set `GROQ_API_KEY` for Groq models

Configure the provider and model using template variables or function parameters.

## Integration with Mirascope

This agent follows Mirascope best practices:

- Uses `@prompt_template` decorators for all prompts
- Implements Pydantic response models for structured outputs
- Supports async/await patterns for optimal performance
- Compatible with multiple LLM providers
- Includes comprehensive error handling
- Instrumented with Lilypad for observability and tracing
- Supports automatic versioning and A/B testing

## API Reference

See component source code for detailed API documentation.

## Advanced Examples

Check the examples directory for advanced usage patterns.

## Troubleshooting

You can now import the research assistant with `from ai_agents.research_assistant import research_topic`. Make sure to set your EXA_API_KEY and OPENAI_API_KEY environment variables. The agent provides:

1. `research_topic()` - General research on any topic
2. `research_company()` - Specialized company analysis
3. `research_technology()` - Technology deep dives
4. `research_market()` - Market/industry analysis
5. `quick_research_summary()` - Fast summaries

For optional tracing, install lilypad: `pip install lilypad`.

## Migration Notes

---

**Key Benefits:**

- **Research**
- **Exa**
- **Report-Generation**
- **Analysis**
- **Market-Research**

**Related Components:**

- `exa_search`

**References:**

- [Mirascope Documentation](https://mirascope.com)
- [Funcn Registry](https://github.com/funcn-ai/funcn)

<<<<<<< HEAD
### Common Issues

- **API Key Issues**: Ensure your LLM provider API key is set correctly
- **Dependency Conflicts**: Run `funcn add research_assistant_agent` to reinstall dependencies
- **Timeout Errors**: Increase timeout values for complex queries
=======
### Multi-Provider Usage

```python
# Using different LLM providers
result_openai = await research_assistant_agent(
    query="your question",
    provider="openai",
    model="gpt-4o-mini"
)

result_anthropic = await research_assistant_agent(
    query="your question",
    provider="anthropic",
    model="claude-3-5-sonnet-20241022"
)
```
>>>>>>> adfbb8c0

### Custom Configuration

```python
# Custom configuration example
from research_assistant_agent import research_assistant_agent_custom

result = await research_assistant_agent_custom(
    query="your question",
    custom_param="value",
    max_retries=3,
    timeout=30.0
)
```

<<<<<<< HEAD
### Multi-Provider Usage

```python
# Using different LLM providers
result_openai = await research_assistant_agent(
    query="your question",
    provider="openai",
    model="gpt-4o-mini"
)

result_anthropic = await research_assistant_agent(
    query="your question",
    provider="anthropic",
    model="claude-3-5-sonnet-20241022"
)
```
=======
### Common Issues

- **API Key Issues**: Ensure your LLM provider API key is set correctly
- **Dependency Conflicts**: Run `funcn add research_assistant_agent` to reinstall dependencies
- **Timeout Errors**: Increase timeout values for complex queries
>>>>>>> adfbb8c0
<|MERGE_RESOLUTION|>--- conflicted
+++ resolved
@@ -146,13 +146,6 @@
 - [Mirascope Documentation](https://mirascope.com)
 - [Funcn Registry](https://github.com/funcn-ai/funcn)
 
-<<<<<<< HEAD
-### Common Issues
-
-- **API Key Issues**: Ensure your LLM provider API key is set correctly
-- **Dependency Conflicts**: Run `funcn add research_assistant_agent` to reinstall dependencies
-- **Timeout Errors**: Increase timeout values for complex queries
-=======
 ### Multi-Provider Usage
 
 ```python
@@ -169,7 +162,6 @@
     model="claude-3-5-sonnet-20241022"
 )
 ```
->>>>>>> adfbb8c0
 
 ### Custom Configuration
 
@@ -185,27 +177,8 @@
 )
 ```
 
-<<<<<<< HEAD
-### Multi-Provider Usage
-
-```python
-# Using different LLM providers
-result_openai = await research_assistant_agent(
-    query="your question",
-    provider="openai",
-    model="gpt-4o-mini"
-)
-
-result_anthropic = await research_assistant_agent(
-    query="your question",
-    provider="anthropic",
-    model="claude-3-5-sonnet-20241022"
-)
-```
-=======
 ### Common Issues
 
 - **API Key Issues**: Ensure your LLM provider API key is set correctly
 - **Dependency Conflicts**: Run `funcn add research_assistant_agent` to reinstall dependencies
-- **Timeout Errors**: Increase timeout values for complex queries
->>>>>>> adfbb8c0
+- **Timeout Errors**: Increase timeout values for complex queries