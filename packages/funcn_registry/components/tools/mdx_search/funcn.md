--- conflicted
+++ resolved
@@ -155,10 +155,6 @@
     """
 ```
 
-<<<<<<< HEAD
-### Common Issues
-
-=======
 ### Using with Mirascope Agents
 
 ```python
@@ -177,7 +173,6 @@
 
 ### Common Issues
 
->>>>>>> adfbb8c0
 - **Input Validation Errors**: Ensure input parameters match the ToolArgs model
 - **API Limits**: Implement rate limiting and retry logic for external APIs
 - **Timeout Issues**: Adjust timeout settings for slow operations
@@ -209,7 +204,6 @@
 ```
 
 ### Tool Chaining
-<<<<<<< HEAD
 
 ```python
 # Chain multiple tools together
@@ -219,31 +213,4 @@
     result1 = await tool1(input_data)
     result2 = await tool2(result1.output)
     return result2
-```
-
-### Using with Mirascope Agents
-
-```python
-from mirascope.core import llm, prompt_template
-from mdx_search_tool import tool_function
-
-@llm.call(provider="openai", model="gpt-4o-mini", tools=[tool_function])
-@prompt_template("Use the tool to help answer: {query}")
-def agent_with_tool(query: str): ...
-
-response = agent_with_tool("your question")
-if response.tool:
-    result = response.tool.call()
-    print(result)
-=======
-
-```python
-# Chain multiple tools together
-from funcn_registry.tools import tool1, tool2
-
-async def chained_workflow(input_data):
-    result1 = await tool1(input_data)
-    result2 = await tool2(result1.output)
-    return result2
->>>>>>> adfbb8c0
 ```