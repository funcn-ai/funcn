--- conflicted
+++ resolved
@@ -46,10 +46,6 @@
     ),
     component: str | None = typer.Option(None, "--component", "-c", help="Generate docs for specific component"),
     output_dir: str | None = typer.Option(None, "--output", "-o", help="Output directory (default: project root)"),
-<<<<<<< HEAD
-    component_type: str | None = typer.Option(None, "--type", "-t", help="Generate docs for components of specific type (agent, tool, prompt_template, response_model, eval, example)"),
-    force_regenerate: bool = typer.Option(False, "--force-regenerate", "-f", help="Force complete regeneration of funcn.md files, overwriting any user customizations"),
-=======
     component_type: str | None = typer.Option(
         None,
         "--type",
@@ -62,7 +58,6 @@
         "-f",
         help="Force complete regeneration of funcn.md files, overwriting any user customizations",
     ),
->>>>>>> adfbb8c0
 ):
     """Generate editor-specific rule files and documentation."""
 
@@ -76,10 +71,7 @@
         _generate_docs_by_type(component_type, editor, output_dir, force_regenerate)
     else:
         _generate_all_docs(editor, output_dir, force_regenerate)
-<<<<<<< HEAD
-=======
-
->>>>>>> adfbb8c0
+
 
 @app.command()
 def template(
@@ -104,10 +96,7 @@
     console.print("  • Generate docs for all tools: [cyan]funcn docs generate --type tool[/cyan]")
     console.print("  • Generate template for new component: [cyan]funcn docs template my_component[/cyan]")
 
-<<<<<<< HEAD
-=======
-
->>>>>>> adfbb8c0
+
 def _generate_docs_by_type(component_type: str, editor: str, output_dir: str | None, force_regenerate: bool):
     """Generate documentation for all components of a specific type."""
     from funcn_cli.templates.component_type_templates import COMPONENT_TYPE_TEMPLATES
@@ -161,10 +150,7 @@
 
     return components
 
-<<<<<<< HEAD
-=======
-
->>>>>>> adfbb8c0
+
 def _generate_component_docs(component: str, editor: str, output_dir: str | None, force_regenerate: bool):
     """Generate documentation for a specific component."""
     console.print(f"[blue]Generating documentation for component: {component}")
@@ -190,10 +176,7 @@
     # Generate editor-specific rules mentioning this component
     _generate_editor_rules_for_component(component_data, editor, output_dir)
 
-<<<<<<< HEAD
-=======
-
->>>>>>> adfbb8c0
+
 def _generate_all_docs(editor: str, output_dir: str | None, force_regenerate: bool):
     """Generate all documentation."""
     console.print(f"[blue]Generating all documentation for editor: {editor}")
@@ -278,10 +261,7 @@
 
     return components
 
-<<<<<<< HEAD
-=======
-
->>>>>>> adfbb8c0
+
 def _generate_component_funcn_md(component_data: dict, component_path: Path, force_regenerate: bool):
     """Generate funcn.md for a specific component, preserving existing user content."""
     from funcn_cli.templates.funcn_md_template import generate_funcn_md, merge_with_existing_funcn_md
