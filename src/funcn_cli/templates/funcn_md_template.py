"""Templates for generating funcn.md documentation files."""

from __future__ import annotations

import re
from .component_type_templates import COMPONENT_TYPE_TEMPLATES, get_template_for_type

LILYPAD_SECTION = """
- Instrumented with Lilypad for observability and tracing
- Supports automatic versioning and A/B testing"""

TEMPLATE_FUNCN_MD = """# {component_name}

> A brief description of what this component does.

**Version**: 1.0.0 | **Type**: agent | **License**: MIT
**Authors**: Your Name <your.email@example.com> | **Repository**: https://github.com/your-org/your-repo

## Overview

Provide a detailed description of the component, its purpose, and key use cases.

## Quick Start

### Installation

```bash
funcn add {component_name}
```

### Dependencies

This component requires the following dependencies:

**Registry Dependencies:**
- List any funcn registry components this depends on

**Python Dependencies:**
- List Python packages required

**Environment Variables:**
- `REQUIRED_API_KEY`: Description of what this is for (Required)
- `OPTIONAL_CONFIG`: Description of optional configuration (Optional)

### Basic Usage

```python
# Add basic usage example here
from {component_name} import main_function

result = await main_function("example input")
print(result)
```

## Configuration

### Template Variables

- `provider`: The LLM provider to use (default: openai)
- `model`: The specific model to use (default: gpt-4o-mini)

### Advanced Configuration

Configure template variables using CLI options or environment variables.

## Integration with Mirascope

This component follows Mirascope best practices:

- Uses `@prompt_template` decorators for all prompts
- Implements Pydantic response models for structured outputs
- Supports async/await patterns for optimal performance
- Compatible with multiple LLM providers
- Includes comprehensive error handling

## API Reference

Document the main functions and classes here.

## Advanced Examples

Provide more complex usage examples.

## Troubleshooting

Common issues and their solutions.

## Migration Notes

Any breaking changes or migration guidance.

---

**Key Benefits:**
- List the key benefits of using this component

**Related Components:**
- List related funcn components

**References:**
- Links to relevant documentation
"""


def generate_funcn_md(component_json: dict, existing_readme: str = None) -> str:
    """Generate funcn.md content from component.json data using type-specific templates."""

    # Extract data from component.json
    component_name = component_json.get("name", "")
    description = component_json.get("description", "")
    version = component_json.get("version", "")
    component_type = component_json.get("type", "")
    license_info = component_json.get("license", "")

    # Get the appropriate template for this component type
    template = get_template_for_type(component_type)

    # Format authors
    authors_list = component_json.get("authors", [])
    if authors_list:
        authors = ", ".join(
            [f"{a.get('name', '')} <{a.get('email', '')}>" if a.get('email') else a.get('name', '') for a in authors_list]
        )
    else:
        authors = "Funcn Project <info@funcn.ai>"

    repository_url = component_json.get("repository_url", "")

    # Format dependencies
    registry_deps = component_json.get("registry_dependencies", [])
    if registry_deps:
        registry_dependencies = "\n".join([f"- `{dep}`" for dep in registry_deps])
    else:
        registry_dependencies = "- None"

    python_deps = component_json.get("python_dependencies", [])
    if python_deps:
        python_dep_lines = []
        for dep in python_deps:
            if isinstance(dep, dict):
                # Handle dictionary format: {"name": "package", "version": ">=1.0.0"}
                python_dep_lines.append(f"- `{dep.get('name', '')}` {dep.get('version', '')}")
            elif isinstance(dep, str):
                # Handle string format: "package>=1.0.0"
                python_dep_lines.append(f"- `{dep}`")
            else:
                # Fallback for any other format
                python_dep_lines.append(f"- `{str(dep)}`")
        python_dependencies = "\n".join(python_dep_lines)
    else:
        python_dependencies = "- Standard library only"

    # Format environment variables
    env_vars = component_json.get("environment_variables", [])
    if env_vars:
        env_var_lines = []
        for env in env_vars:
            required = "**Required**" if env.get("required", False) else "Optional"
            env_var_lines.append(f"- `{env.get('name', '')}`: {env.get('description', '')} ({required})")
        environment_variables = "\n".join(env_var_lines)
    else:
        environment_variables = "- None required"

    # Template variables
    template_vars = component_json.get("template_variables", {})
    if template_vars:
        template_var_lines = []
        for key, value in template_vars.items():
            template_var_lines.append(f"- `{key}`: `{value}`")
        template_variables = "\n".join(template_var_lines)
    else:
        template_variables = "- None"

    # Example usage - clean up the code block
    example_usage = component_json.get("example_usage", "")
    if not example_usage:
        # Generate type-specific default usage examples
        if component_type == "agent":
            example_usage = f"""```python
import asyncio
from {component_name} import {component_name}

async def main():
    # Basic agent usage
    response = await {component_name}(
        query="Your question here",
        provider="openai",
        model="gpt-4o-mini"
    )
    print(f"Response: {{response.answer}}")

if __name__ == "__main__":
    asyncio.run(main())
```"""
        elif component_type == "tool":
            example_usage = f"""```python
import asyncio
from {component_name} import tool_function, ToolArgs

async def main():
    # Basic tool usage
    args = ToolArgs(
        param1="value1",
        param2="value2"
    )
    result = await tool_function(args)
    print(f"Result: {{result}}")

if __name__ == "__main__":
    asyncio.run(main())
```"""
        else:
            example_usage = f"""```python
# Basic usage example
from {component_name} import main_function

result = await main_function("example input")
print(result)
```"""

    # Lilypad support
    lilypad_support = LILYPAD_SECTION if component_json.get("supports_lilypad", False) else ""

    # Advanced configuration
    advanced_config = "Configure template variables using CLI options or environment variables."

    # API reference
    api_reference = "See component source code for detailed API documentation."

    # Advanced examples
    advanced_examples = "Check the examples directory for advanced usage patterns."

    # Troubleshooting from post_add_instructions
    troubleshooting = component_json.get("post_add_instructions", "No known issues.")

    # Migration notes
    migration_notes = ""

    # Key benefits from tags
    tags = component_json.get("tags", [])
    if tags:
        key_benefits = "\n".join([f"- **{tag.replace('_', ' ').title()}**" for tag in tags[:5]])
    else:
        key_benefits = "- **High Performance**: Optimized for production use"

    # Related components (from registry dependencies)
    if registry_deps:
        related_components = "\n".join([f"- `{dep}`" for dep in registry_deps])
    else:
        related_components = "- None"

    # References
    references = f"""- [Mirascope Documentation](https://mirascope.com)
- [Funcn Registry]({repository_url})"""

    # Use existing README content if available for detailed description
    detailed_description = description
    if existing_readme:
        # Try to extract a better description from existing README
        lines = existing_readme.split('\n')
        # Look for content after the first heading
        for i, line in enumerate(lines):
            if line.startswith('# ') and i < len(lines) - 1:
                # Take next few lines as detailed description
                desc_lines = []
                for j in range(i + 1, min(i + 6, len(lines))):
                    if lines[j].strip() and not lines[j].startswith('#'):
                        desc_lines.append(lines[j].strip())
                    elif lines[j].startswith('#'):
                        break
                if desc_lines:
                    detailed_description = ' '.join(desc_lines)
                break

    # Format the template and apply markdown cleanup
    formatted_content = template.format(
        component_name=component_name,
        description=description,
        version=version,
        type=component_type,
        license=license_info,
        authors=authors,
        repository_url=repository_url,
        detailed_description=detailed_description,
        registry_dependencies=registry_dependencies,
        python_dependencies=python_dependencies,
        environment_variables=environment_variables,
        example_usage=example_usage,
        template_variables=template_variables,
        advanced_configuration=advanced_config,
        lilypad_support=lilypad_support,
        api_reference=api_reference,
        advanced_examples=advanced_examples,
        troubleshooting=troubleshooting,
        migration_notes=migration_notes,
        key_benefits=key_benefits,
        related_components=related_components,
        references=references,
    )

    # Clean up markdown spacing issues
    return _clean_markdown_spacing(formatted_content)

<<<<<<< HEAD
=======

>>>>>>> adfbb8c0
def generate_template_funcn_md(component_name: str) -> str:
    """Generate a template funcn.md for new components."""
    return TEMPLATE_FUNCN_MD.format(component_name=component_name)

<<<<<<< HEAD
=======

>>>>>>> adfbb8c0
def merge_with_existing_funcn_md(existing_content: str, new_content: str, component_data: dict) -> str:
    """
    Merge existing funcn.md content with newly generated content.

    This function preserves user customizations while updating auto-generated sections.
    It identifies sections that should be preserved vs updated based on markers and content analysis.

    Args:
        existing_content: The current funcn.md content
        new_content: The newly generated funcn.md content
        component_data: Component metadata for context

    Returns:
        Merged content preserving user customizations
    """

    # Sections that are typically auto-generated and should be updated
    AUTO_GENERATED_SECTIONS = {
        "## Quick Start",
        "### Installation",
        "### Dependencies",
        "**Python Dependencies:**",
        "**Environment Variables:**",
        "**Registry Dependencies:**",
        "## Integration with Mirascope",
<<<<<<< HEAD
        "## Troubleshooting"  # This often contains auto-generated post_add_instructions
=======
        "## Troubleshooting",  # This often contains auto-generated post_add_instructions
>>>>>>> adfbb8c0
    }

    # Sections that should be preserved if they contain user customizations
    USER_CUSTOMIZABLE_SECTIONS = {
        "## Overview",
        "### Basic Usage",
        "## Configuration",
        "### Advanced Configuration",
        "## API Reference",
        "## Advanced Examples",
        "### Custom Configuration",
        "### Multi-Provider Usage",
        "### Error Handling",
        "### Batch Processing",
<<<<<<< HEAD
        "## Migration Notes"
=======
        "## Migration Notes",
>>>>>>> adfbb8c0
    }

    # Parse both documents into sections
    existing_sections = _parse_markdown_sections(existing_content)
    new_sections = _parse_markdown_sections(new_content)

    # Start with the header from new content (version, type, etc. may have changed)
    result_sections = {}

    # Get the header (everything before first ##)
    new_header = _extract_header(new_content)
    existing_header = _extract_header(existing_content)

    # Use new header but preserve any custom description if it's significantly different
    if existing_header and new_header:
        result_header = _merge_headers(existing_header, new_header, component_data)
    else:
        result_header = new_header or existing_header

    # Process each section
    for section_key in set(existing_sections.keys()) | set(new_sections.keys()):
        existing_section = existing_sections.get(section_key, "")
        new_section = new_sections.get(section_key, "")

        # Determine if this section should be auto-updated or preserved
        should_auto_update = any(auto_section in section_key for auto_section in AUTO_GENERATED_SECTIONS)
        is_user_customizable = any(user_section in section_key for user_section in USER_CUSTOMIZABLE_SECTIONS)

        if should_auto_update and new_section:
            # Use new content for auto-generated sections
            result_sections[section_key] = new_section
        elif existing_section and is_user_customizable:
            # Check if existing section has been customized
            if _appears_customized(existing_section, component_data):
                # Preserve user customizations
                result_sections[section_key] = existing_section
            elif new_section:
                # Use new content if existing appears to be boilerplate
                result_sections[section_key] = new_section
            else:
                # Keep existing if no new content
                result_sections[section_key] = existing_section
        elif new_section:
            # Use new content for new sections
            result_sections[section_key] = new_section
        elif existing_section:
            # Preserve existing content for sections not in new content
            result_sections[section_key] = existing_section

    # Reconstruct the document
    result_content = result_header + "\n\n"

    # Add sections in a logical order
    section_order = [
        "## Overview",
        "## Quick Start",
        "### Installation",
        "### Dependencies",
        "### Basic Usage",
        "## Configuration",
        "## Tool Configuration",  # For tools
        "## Agent Configuration",  # For agents
        "## Agent Architecture",  # For agents
        "### Template Variables",
        "### Advanced Configuration",
        "### Input/Output Models",  # For tools
        "### LLM Provider Configuration",  # For agents
        "## Integration with Agents",  # For tools
        "## Integration with Mirascope",
        "## API Reference",
        "## Advanced Examples",
        "## Troubleshooting",
<<<<<<< HEAD
        "## Migration Notes"
=======
        "## Migration Notes",
>>>>>>> adfbb8c0
    ]

    # Add sections in order, then add any remaining sections
    added_sections = set()
    for section_key in section_order:
        if section_key in result_sections:
            result_content += result_sections[section_key] + "\n\n"
            added_sections.add(section_key)

    # Add any remaining sections that weren't in the standard order
    for section_key, section_content in result_sections.items():
        if section_key not in added_sections:
            result_content += section_content + "\n\n"

    # Clean up markdown spacing and return
    final_content = result_content.rstrip() + "\n"
    return _clean_markdown_spacing(final_content)


def _parse_markdown_sections(content: str) -> dict[str, str]:
    """Parse markdown content into sections based on headers."""
    sections = {}
    current_section = ""
    current_content: list[str] = []

    lines = content.split('\n')

    for line in lines:
        # Check if this is a header (## or ###)
        if line.startswith('## ') or line.startswith('### '):
            # Save previous section if it exists
            if current_section:
                sections[current_section] = '\n'.join(current_content).strip()

            # Start new section
            current_section = line.strip()
            current_content = [line]
        elif current_section:
            # Add to current section
            current_content.append(line)

    # Save the last section
    if current_section:
        sections[current_section] = '\n'.join(current_content).strip()

    return sections


def _extract_header(content: str) -> str:
    """Extract the header section (everything before the first ##)."""
    lines = content.split('\n')
    header_lines = []

    for line in lines:
        if line.startswith('## '):
            break
        header_lines.append(line)

    return '\n'.join(header_lines).strip()


def _merge_headers(existing_header: str, new_header: str, component_data: dict) -> str:
    """Merge headers, preserving custom descriptions while updating metadata."""

    # Extract the title and description from both
    existing_lines = existing_header.split('\n')
    new_lines = new_header.split('\n')

    # Use new title and metadata line (version, type, etc.)
    result_lines = []

    # Find the title line (starts with #)
    new_title = next((line for line in new_lines if line.startswith('# ')), "")
    result_lines.append(new_title)

    # Find the description line (starts with >)
    existing_desc = next((line for line in existing_lines if line.startswith('> ')), "")
    new_desc = next((line for line in new_lines if line.startswith('> ')), "")

    # Use existing description if it appears customized, otherwise use new
    if existing_desc and _appears_customized_description(existing_desc, component_data):
        result_lines.append(existing_desc)
    else:
        result_lines.append(new_desc)

    # Add empty line
    result_lines.append("")

    # Use new metadata line (version, type, etc.)
    new_metadata = next((line for line in new_lines if line.startswith('**Version**')), "")
    if new_metadata:
        result_lines.append(new_metadata)

    return '\n'.join(result_lines)


def _appears_customized(section_content: str, component_data: dict) -> bool:
    """
    Determine if a section appears to have been customized by the user.

    This uses heuristics to detect if content differs significantly from
    what would be auto-generated.
    """

    # Check for common indicators of customization
    customization_indicators = [
        "# Custom",
        "# User",
        "# Note:",
        "# TODO:",
        "# FIXME:",
        "<!-- Custom",
        "<!-- User",
        "**Custom",
        "**Note:",
        "Custom examples",
        "user wrote",
        "specific details",
        "implementation notes",
        "use case",
        "production",
        "custom api",
        "custom section",
        "user added",
        "custom content",
    ]

    # Check string indicators (case insensitive)
    section_lower = section_content.lower()
    if any(indicator.lower() in section_lower for indicator in customization_indicators):
        return True

    # Check length (very long sections likely customized)
    if len(section_content.split('\n')) > 15:
        return True

    # Check for specific examples that don't match component name
    component_name = component_data.get("name", "")
    if component_name and component_name not in section_content and "example" in section_content.lower():
        return True

    # Check if content is significantly different from what would be auto-generated
    # Look for specific patterns that indicate customization
    custom_patterns = [
        "custom_function",
        "our specific",
        "we use",
        "in our",
        "for our",
        "this component provides",
        "when deploying",
        "performance",
        "best when",
    ]

    if any(pattern in section_lower for pattern in custom_patterns):
        return True

    # Check for content that doesn't match typical auto-generated patterns
    auto_generated_patterns = [
        "see component source code",
        "auto-generated",
        "check the examples directory",
        "configure template variables",
        "detailed information on classes",
    ]

    # If it doesn't contain auto-generated patterns and has some content, it might be custom
    has_auto_pattern = any(pattern in section_lower for pattern in auto_generated_patterns)
    has_substantial_content = len(section_content.strip()) > 10

    if not has_auto_pattern and has_substantial_content:
        return True

    return False


def _appears_customized_description(description: str, component_data: dict) -> bool:
    """Check if description appears to be customized vs auto-generated."""

    # If description is significantly different from component.json description
    component_desc = component_data.get("description", "")
    if component_desc and component_desc.lower() not in description.lower():
        # Check if it's not just a case/punctuation difference
        desc_words = set(description.lower().split())
        comp_words = set(component_desc.lower().split())

        # If less than 70% word overlap, consider it customized
        if len(desc_words & comp_words) / max(len(desc_words), len(comp_words)) < 0.7:
            return True

    return False

<<<<<<< HEAD
=======

>>>>>>> adfbb8c0
def _clean_markdown_spacing(content: str) -> str:
    """
    Clean up markdown spacing issues to fix linting problems.

    Fixes:
    - MD032: Ensures blank lines around lists
    - MD012: Removes multiple consecutive blank lines
    """
    lines = content.split('\n')
    cleaned_lines = []

    for i, line in enumerate(lines):
        # Check if current line is a list item
        is_list_item = line.strip().startswith('- ') or line.strip().startswith('* ')

        # Check if previous line exists and is not a list item
<<<<<<< HEAD
        prev_line = lines[i-1] if i > 0 else ""
=======
        prev_line = lines[i - 1] if i > 0 else ""
>>>>>>> adfbb8c0
        prev_is_list = prev_line.strip().startswith('- ') or prev_line.strip().startswith('* ')
        prev_is_empty = prev_line.strip() == ""
        prev_is_header = prev_line.startswith('#')

        # Check if next line exists and is not a list item
<<<<<<< HEAD
        next_line = lines[i+1] if i < len(lines) - 1 else ""
=======
        next_line = lines[i + 1] if i < len(lines) - 1 else ""
>>>>>>> adfbb8c0
        next_is_list = next_line.strip().startswith('- ') or next_line.strip().startswith('* ')
        next_is_empty = next_line.strip() == ""
        next_is_header = next_line.startswith('#')

        # MD032: Add blank line before list if needed
<<<<<<< HEAD
        if (is_list_item and not prev_is_list and not prev_is_empty and
            not prev_is_header and prev_line.strip() != ""):
=======
        if is_list_item and not prev_is_list and not prev_is_empty and not prev_is_header and prev_line.strip() != "":
>>>>>>> adfbb8c0
            cleaned_lines.append("")

        # Add the current line
        cleaned_lines.append(line)

        # MD032: Add blank line after list if needed
<<<<<<< HEAD
        if (is_list_item and not next_is_list and not next_is_empty and
            not next_is_header and next_line.strip() != ""):
=======
        if is_list_item and not next_is_list and not next_is_empty and not next_is_header and next_line.strip() != "":
>>>>>>> adfbb8c0
            cleaned_lines.append("")

    # MD012: Remove multiple consecutive blank lines
    final_lines = []
    consecutive_blanks = 0

    for line in cleaned_lines:
        if line.strip() == '':
            consecutive_blanks += 1
            if consecutive_blanks <= 1:  # Allow only one blank line
                final_lines.append(line)
        else:
            consecutive_blanks = 0
            final_lines.append(line)

    return '\n'.join(final_lines)<|MERGE_RESOLUTION|>--- conflicted
+++ resolved
@@ -301,18 +301,12 @@
     # Clean up markdown spacing issues
     return _clean_markdown_spacing(formatted_content)
 
-<<<<<<< HEAD
-=======
-
->>>>>>> adfbb8c0
+
 def generate_template_funcn_md(component_name: str) -> str:
     """Generate a template funcn.md for new components."""
     return TEMPLATE_FUNCN_MD.format(component_name=component_name)
 
-<<<<<<< HEAD
-=======
-
->>>>>>> adfbb8c0
+
 def merge_with_existing_funcn_md(existing_content: str, new_content: str, component_data: dict) -> str:
     """
     Merge existing funcn.md content with newly generated content.
@@ -338,11 +332,7 @@
         "**Environment Variables:**",
         "**Registry Dependencies:**",
         "## Integration with Mirascope",
-<<<<<<< HEAD
-        "## Troubleshooting"  # This often contains auto-generated post_add_instructions
-=======
         "## Troubleshooting",  # This often contains auto-generated post_add_instructions
->>>>>>> adfbb8c0
     }
 
     # Sections that should be preserved if they contain user customizations
@@ -357,11 +347,7 @@
         "### Multi-Provider Usage",
         "### Error Handling",
         "### Batch Processing",
-<<<<<<< HEAD
-        "## Migration Notes"
-=======
         "## Migration Notes",
->>>>>>> adfbb8c0
     }
 
     # Parse both documents into sections
@@ -434,11 +420,7 @@
         "## API Reference",
         "## Advanced Examples",
         "## Troubleshooting",
-<<<<<<< HEAD
-        "## Migration Notes"
-=======
         "## Migration Notes",
->>>>>>> adfbb8c0
     ]
 
     # Add sections in order, then add any remaining sections
@@ -632,10 +614,7 @@
 
     return False
 
-<<<<<<< HEAD
-=======
-
->>>>>>> adfbb8c0
+
 def _clean_markdown_spacing(content: str) -> str:
     """
     Clean up markdown spacing issues to fix linting problems.
@@ -652,44 +631,26 @@
         is_list_item = line.strip().startswith('- ') or line.strip().startswith('* ')
 
         # Check if previous line exists and is not a list item
-<<<<<<< HEAD
-        prev_line = lines[i-1] if i > 0 else ""
-=======
         prev_line = lines[i - 1] if i > 0 else ""
->>>>>>> adfbb8c0
         prev_is_list = prev_line.strip().startswith('- ') or prev_line.strip().startswith('* ')
         prev_is_empty = prev_line.strip() == ""
         prev_is_header = prev_line.startswith('#')
 
         # Check if next line exists and is not a list item
-<<<<<<< HEAD
-        next_line = lines[i+1] if i < len(lines) - 1 else ""
-=======
         next_line = lines[i + 1] if i < len(lines) - 1 else ""
->>>>>>> adfbb8c0
         next_is_list = next_line.strip().startswith('- ') or next_line.strip().startswith('* ')
         next_is_empty = next_line.strip() == ""
         next_is_header = next_line.startswith('#')
 
         # MD032: Add blank line before list if needed
-<<<<<<< HEAD
-        if (is_list_item and not prev_is_list and not prev_is_empty and
-            not prev_is_header and prev_line.strip() != ""):
-=======
         if is_list_item and not prev_is_list and not prev_is_empty and not prev_is_header and prev_line.strip() != "":
->>>>>>> adfbb8c0
             cleaned_lines.append("")
 
         # Add the current line
         cleaned_lines.append(line)
 
         # MD032: Add blank line after list if needed
-<<<<<<< HEAD
-        if (is_list_item and not next_is_list and not next_is_empty and
-            not next_is_header and next_line.strip() != ""):
-=======
         if is_list_item and not next_is_list and not next_is_empty and not next_is_header and next_line.strip() != "":
->>>>>>> adfbb8c0
             cleaned_lines.append("")
 
     # MD012: Remove multiple consecutive blank lines
